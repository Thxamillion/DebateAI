--- conflicted
+++ resolved
@@ -7,7 +7,7 @@
 import DebateRoomPage from './pages/DebateRoomPage';
 import CallTestPage from './pages/CallTestPage';
 import NotFoundPage from './pages/NotFoundPage';
-<<<<<<< HEAD
+import SignupPage from './pages/SignupPage';
 import LoginPage from './pages/LoginPage'; 
 import { AuthProvider, AuthContext } from './contexts/AuthContext'; 
 
@@ -39,27 +39,6 @@
         </main>
       </div>
     </AuthProvider>
-=======
-import SignupPage from './pages/SignupPage';
-
-function App() {
-  return (
-      <div className="app">
-        <Header />
-        <main className="container">
-          <Routes>
-            <Route path="/" element={<HomePage />} />
-            <Route path="/debates" element={<DebateListPage />} />
-            <Route path="/debates/create" element={<CreateDebatePage />} />
-            <Route path="/debates/:id" element={<DebateRoomPage />} />
-            <Route path="/signup" element={<SignupPage />} />
-            <Route path="/call" element={<CallTestPage />} />
-            <Route path="/404" element={<NotFoundPage />} />
-            <Route path="*" element={<Navigate to="/404" replace />} />
-          </Routes>
-        </main>
-      </div>
->>>>>>> a1352feb
   );
 }
 
