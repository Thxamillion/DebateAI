--- conflicted
+++ resolved
@@ -3,10 +3,9 @@
 import { useAuth } from '../contexts/AuthContext';
 
 const Header = () => {
-<<<<<<< HEAD
+
   const { authState, logout } = useAuth(); 
-=======
->>>>>>> a1352feb
+
 
   return (
     <header className="header">
@@ -25,7 +24,7 @@
             <li className="nav-link">
               <Link to="/call">Test Call</Link>
             </li>
-<<<<<<< HEAD
+
             {authState.isAuthenticated ? ( // if authenticated, show logout
               <li className="nav-link">
                 <button onClick={logout} className="nav-button">Logout</button>
@@ -36,15 +35,11 @@
                 <Link to="/login">Login</Link>
               </li>
             )}
-=======
             <li className="nav-link">
               <Link to="/signup">Sign Up</Link>
             </li>
-            <li className="nav-link">
-              <Link to="/login">Login</Link>
-            </li>
             
->>>>>>> a1352feb
+
           </ul>
         </nav>
       </div>
