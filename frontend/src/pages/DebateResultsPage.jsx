--- conflicted
+++ resolved
@@ -1,13 +1,10 @@
 import React, { useState, useEffect } from 'react';
 import { useParams, Link } from 'react-router-dom';
 import { useAuth } from '../contexts/AuthContext';
-<<<<<<< HEAD
 import '../styles/GradingResults.css';
-=======
 import DebateHero from '../components/DebateHero';
 import ScoreCard from '../components/ScoreCard';
 import TranscriptionCard from '../components/TranscriptionCard';
->>>>>>> b1a2a883
 
 const API_URL = import.meta.env.VITE_API_URL;
 
@@ -24,11 +21,8 @@
   const [loading, setLoading] = useState(true);
   const [error, setError] = useState(null);
   const [debugInfo, setDebugInfo] = useState({});
-<<<<<<< HEAD
   const [gradingResults, setGradingResults] = useState(null);
-=======
   const [transcriptionStatus, setTranscriptionStatus] = useState('idle'); // 'idle', 'processing', 'completed', 'error'
->>>>>>> b1a2a883
   
   // Fetch debate details and transcriptions
   useEffect(() => {
@@ -260,7 +254,6 @@
     return role === 'pro' ? 'Pro Speaker' : 'Con Speaker';
   };
   
-<<<<<<< HEAD
   const fetchGradingResults = async () => {
     try {
       const response = await fetch(`${API_URL}/api/grading/${debateId}/results`);
@@ -280,7 +273,8 @@
     } catch (error) {
       console.error('Error fetching grading results:', error);
     }
-=======
+  };
+  
   // Format transcriptions for the TranscriptionCard
   const formatTranscriptions = () => {
     const proTranscript = transcriptions
@@ -308,7 +302,6 @@
       }));
 
     return { proTranscript, conTranscript };
->>>>>>> b1a2a883
   };
   
   if (loading) {
@@ -403,87 +396,6 @@
         />
       )}
       
-      {gradingResults && (
-        <div className="grading-results">
-          <h2>AI Grading Results</h2>
-          
-          <div className="grading-summary">
-            <h3>Debate Summary</h3>
-            <p>{gradingResults.summary}</p>
-          </div>
-          
-          <div className="scores-container">
-            <div className="score-card">
-              <h3>{getSideTitle('pro')}</h3>
-              <div className="score-details">
-                <p>Argument Quality: {gradingResults.pro_scores.argument_quality}/10</p>
-                <p>Communication: {gradingResults.pro_scores.communication_skills}/10</p>
-                <p>Topic Understanding: {gradingResults.pro_scores.topic_understanding}/10</p>
-                <p className="total-score">Total: {gradingResults.pro_scores.total}/30</p>
-              </div>
-            </div>
-            
-            <div className="score-card">
-              <h3>{getSideTitle('con')}</h3>
-              <div className="score-details">
-                <p>Argument Quality: {gradingResults.con_scores.argument_quality}/10</p>
-                <p>Communication: {gradingResults.con_scores.communication_skills}/10</p>
-                <p>Topic Understanding: {gradingResults.con_scores.topic_understanding}/10</p>
-                <p className="total-score">Total: {gradingResults.con_scores.total}/30</p>
-              </div>
-            </div>
-          </div>
-          
-          <div className="feedback-section">
-            <div className="strengths">
-              <h3>Strengths</h3>
-              <div className="pro-strengths">
-                <h4>{getSideTitle('pro')}</h4>
-                <ul>
-                  {gradingResults.strengths.pro.map((strength, index) => (
-                    <li key={index}>{strength}</li>
-                  ))}
-                </ul>
-              </div>
-              <div className="con-strengths">
-                <h4>{getSideTitle('con')}</h4>
-                <ul>
-                  {gradingResults.strengths.con.map((strength, index) => (
-                    <li key={index}>{strength}</li>
-                  ))}
-                </ul>
-              </div>
-            </div>
-            
-            <div className="improvements">
-              <h3>Areas for Improvement</h3>
-              <div className="pro-improvements">
-                <h4>{getSideTitle('pro')}</h4>
-                <ul>
-                  {gradingResults.improvements.pro.map((improvement, index) => (
-                    <li key={index}>{improvement}</li>
-                  ))}
-                </ul>
-              </div>
-              <div className="con-improvements">
-                <h4>{getSideTitle('con')}</h4>
-                <ul>
-                  {gradingResults.improvements.con.map((improvement, index) => (
-                    <li key={index}>{improvement}</li>
-                  ))}
-                </ul>
-              </div>
-            </div>
-          </div>
-        </div>
-      )}
-      
-      {!gradingResults && transcriptions.length > 0 && (
-        <div className="grading-status">
-          <p>AI grading in progress...</p>
-        </div>
-      )}
-      
       <div className="actions">
         <Link to="/debates" className="btn">Back to Debates</Link>
       </div>
